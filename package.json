{
  "name": "jitsi-meet-electron-utils",
  "version": "2.0.22",
  "description": "Utilities for jitsi-meet-electron project",
  "main": "index.js",
  "scripts": {
    "lint": "eslint .",
    "test": "TESTING=true mocha",
    "validate": "npm ls",
    "install": "prebuild-install || node-gyp rebuild"
  },
  "pre-commit": [
    "lint"
  ],
  "repository": "https://www.github.com/jitsi/jitsi-meet-electron-utils",
  "keywords": [
    "jingle",
    "webrtc",
    "xmpp",
    "electron",
    "jitsi-meet",
    "utils"
  ],
  "author": "",
  "readmeFilename": "README.md",
  "license": "Apache-2.0",
  "gypfile": true,
  "dependencies": {
    "mac-screen-capture-permissions": "^2.0.0",
<<<<<<< HEAD
    "nan": "^2.14.0",
=======
    "nan": "^2.14.2",
>>>>>>> 92298631
    "postis": "^2.2.0",
    "prebuild-install": "^5.3.0",
    "robotjs": "0.6.0",
    "jitsi-meet-logger": "github:jitsi/jitsi-meet-logger#v1.0.0"
  },
  "devDependencies": {
    "eslint": ">=3",
    "eslint-plugin-jsdoc": "*",
    "mocha": "^8.2.1",
    "node-abi": "^2.30.0",
    "prebuild": "^10.0.1",
    "precommit-hook": "3.0.0"
  }
}<|MERGE_RESOLUTION|>--- conflicted
+++ resolved
@@ -27,11 +27,7 @@
   "gypfile": true,
   "dependencies": {
     "mac-screen-capture-permissions": "^2.0.0",
-<<<<<<< HEAD
-    "nan": "^2.14.0",
-=======
     "nan": "^2.14.2",
->>>>>>> 92298631
     "postis": "^2.2.0",
     "prebuild-install": "^5.3.0",
     "robotjs": "0.6.0",
