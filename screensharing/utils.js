--- conflicted
+++ resolved
@@ -51,12 +51,9 @@
 
 module.exports = {
   isMac,
-<<<<<<< HEAD
-  isPPTSlideShow
-=======
+  isPPTSlideShow,
   logError,
   logInfo,
   logWarning,
   setLogger
->>>>>>> 8b9ccfb4
 };