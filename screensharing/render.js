
const { ipcRenderer, desktopCapturer } = require('electron');

const { SCREEN_SHARE_EVENTS_CHANNEL, SCREEN_SHARE_EVENTS } = require('./constants');

/**
 * Renderer process component that sets up electron specific screen sharing functionality, like screen sharing
 * marker and window selection.
 * {@link ScreenShareMainHook} needs to be initialized in the main process for the always on top tracker window
 * to work.
 */
class ScreenShareRenderHook {
    /**
     * Creates a ScreenShareRenderHook hooked to jitsi meet iframe events.
     *
     * @param {JitsiIFrameApi} api - The Jitsi Meet iframe api object.
     */
    constructor(api) {
        this._api = api;
        this._iframe = this._api.getIFrame();

        this._onScreenSharingStatusChanged = this._onScreenSharingStatusChanged.bind(this);
        this._sendCloseTrackerEvent = this._sendCloseTrackerEvent.bind(this);
        this._onScreenSharingEvent = this._onScreenSharingEvent.bind(this);
        this._onIframeApiLoad = this._onIframeApiLoad.bind(this);
        this._cleanTrackerContext = this._cleanTrackerContext.bind(this);
        this._onApiDispose = this._onApiDispose.bind(this);

        this._api.on('_willDispose', this._onApiDispose);
        this._iframe.addEventListener('load', this._onIframeApiLoad);
    }

    /**
     * Make sure that even after reload/redirect the screensharing will be available
     */
    _onIframeApiLoad() {
        this._iframe.contentWindow.JitsiMeetElectron = {
            /**
             * Get sources available for screensharing. The callback is invoked
             * with an array of DesktopCapturerSources.
             *
             * @param {Function} callback - The success callback.
             * @param {Function} errorCallback - The callback for errors.
             * @param {Object} options - Configuration for getting sources.
             * @param {Array} options.types - Specify the desktop source types
             * to get, with valid sources being "window" and "screen".
             * @param {Object} options.thumbnailSize - Specify how big the
             * preview images for the sources should be. The valid keys are
             * height and width, e.g. { height: number, width: number}. By
             * default electron will return images with height and width of
             * 150px.
             */
            obtainDesktopStreams(callback, errorCallback, options = {}) {
<<<<<<< HEAD
                if (semver.lt(process.versions.electron, '5.0.0')) {
                    desktopCapturer.getSources(options, (error, sources) => {
                        if (error) {
                            errorCallback(error);
                            return;
                        }

                        callback(sources);
                    });
                } else {
                    desktopCapturer
                        .getSources(options)
                        .then((sources) => callback(sources))
                        .catch((error) => errorCallback(error));
                }
            },
            showParticipantWindow() {
                ipcRenderer.send('PARTICIPANT_WINDOW_OPEN');
            },
            hideParticipantWindow() {
                ipcRenderer.send('PARTICIPANT_WINDOW_CLOSE');
            },
            updateDesktopAppHost(host) {
                ipcRenderer.send('PARTICIPANT_WINDOW_UPDATE_HOST', host);
            },
            updateCurrentLang(lang) {
                ipcRenderer.send('UPDATE_CURRENT_LANG', lang);
            },
            openWhiteBoardTracker(url) {
                ipcRenderer.send('TOGGLE_WHITE_BOARD_SCREEN', url);
                return ipcRenderer.sendSync('whiteboard-toggle');
            },
            handleHostAction(hostAction) {
                ipcRenderer.send('HANDLE_HOST_ACTION', hostAction);
            },
            getTenantFromStore(tenantURL) {
                ipcRenderer.send('GET_TENANT_FROM_STORE', tenantURL);
                return ipcRenderer.sendSync('GET_TENANT_FROM_STORE', tenantURL);
            },
            getApplicationVersion(version) {
                ipcRenderer.send('GET_APP_VERSION', version);
                return ipcRenderer.sendSync('GET_APP_VERSION', version);
            },
=======
                desktopCapturer
                    .getSources(options)
                    .then((sources) => callback(sources))
                    .catch((error) => errorCallback(error));
            }
>>>>>>> 92298631
        };

        ipcRenderer.on(SCREEN_SHARE_EVENTS_CHANNEL, this._onScreenSharingEvent);
        this._api.on('screenSharingStatusChanged', this._onScreenSharingStatusChanged);
        this._api.on('videoConferenceLeft', this._cleanTrackerContext);
    }

    /**
     * Listen for events coming on the screen sharing event channel.
     *
     * @param {Object} event - Electron event data.
     * @param {Object} data - Channel specific data.
     *
     * @returns {void}
     */
    _onScreenSharingEvent(event, { data }) {
        switch (data.name) {
            // Event send by the screen sharing tracker window when a user stops screen sharing from it.
            // Send appropriate command to jitsi meet api.
            case SCREEN_SHARE_EVENTS.STOP_SCREEN_SHARE:
                if (this._isScreenSharing) {
                    this._api.executeCommand('toggleShareScreen');
                }
                break;
            default:
                console.warn(`Unhandled ${SCREEN_SHARE_EVENTS_CHANNEL}: ${data}`);

        }
    }

    /**
     * React to screen sharing events coming from the jitsi meet api. There should be
     * a {@link ScreenShareMainHook} listening on the main process for the forwarded events.
     *
     * @param {Object} event
     *
     * @returns {void}
     */
    _onScreenSharingStatusChanged(event) {
        if (event.on) {
            this._isScreenSharing = true;
            // Send event which should open an always on top tracker window from the main process.
            ipcRenderer.send(SCREEN_SHARE_EVENTS_CHANNEL, {
                data: {
                    name: SCREEN_SHARE_EVENTS.OPEN_TRACKER
                }
            });
        } else {
            this._isScreenSharing = false;
            this._sendCloseTrackerEvent();
        }
    }

    /**
     * Send event which should close the always on top tracker window.
     *
     * @return {void}
     */
    _sendCloseTrackerEvent() {
        ipcRenderer.send(SCREEN_SHARE_EVENTS_CHANNEL, {
            data: {
                name: SCREEN_SHARE_EVENTS.CLOSE_TRACKER
            }
        });
    }

    /**
     * Clear all event handlers related to the tracker in order to avoid any potential leaks and closes it in the event
     * that it's currently being displayed.
     *
     * @returns {void}
     */
    _cleanTrackerContext() {
        ipcRenderer.removeListener(SCREEN_SHARE_EVENTS_CHANNEL, this._onScreenSharingEvent);
        this._api.removeListener('screenSharingStatusChanged', this._onScreenSharingStatusChanged);
        this._api.removeListener('videoConferenceLeft', this._cleanTrackerContext);
        this._sendCloseTrackerEvent();
    }

    /**
     * Clear all event handlers in order to avoid any potential leaks.
     *
     * NOTE: It is very important to remove the load listener only when we are sure that the iframe won't be used
     * anymore. Otherwise if we use the videoConferenceLeft event for example, when the iframe is internally reloaded
     * because of an error and then loads again we won't initialize the screen sharing functionality.
     *
     * @returns {void}
     */
    _onApiDispose() {
        this._cleanTrackerContext();
        this._api.removeListener('_willDispose', this._onApiDispose);
        this._iframe.removeEventListener('load', this._onIframeApiLoad);
    }
}

/**
 * Initializes the screen sharing electron specific functionality in the renderer process containing the
 * jitsi meet iframe.
 *
 * @param {JitsiIFrameApi} api - The Jitsi Meet iframe api object.
 */
module.exports = function setupScreenSharingRender(api) {
    return new ScreenShareRenderHook(api);
};<|MERGE_RESOLUTION|>--- conflicted
+++ resolved
@@ -51,22 +51,10 @@
              * 150px.
              */
             obtainDesktopStreams(callback, errorCallback, options = {}) {
-<<<<<<< HEAD
-                if (semver.lt(process.versions.electron, '5.0.0')) {
-                    desktopCapturer.getSources(options, (error, sources) => {
-                        if (error) {
-                            errorCallback(error);
-                            return;
-                        }
-
-                        callback(sources);
-                    });
-                } else {
-                    desktopCapturer
-                        .getSources(options)
-                        .then((sources) => callback(sources))
-                        .catch((error) => errorCallback(error));
-                }
+                desktopCapturer
+                .getSources(options)
+                .then((sources) => callback(sources))
+                .catch((error) => errorCallback(error));
             },
             showParticipantWindow() {
                 ipcRenderer.send('PARTICIPANT_WINDOW_OPEN');
@@ -95,13 +83,6 @@
                 ipcRenderer.send('GET_APP_VERSION', version);
                 return ipcRenderer.sendSync('GET_APP_VERSION', version);
             },
-=======
-                desktopCapturer
-                    .getSources(options)
-                    .then((sources) => callback(sources))
-                    .catch((error) => errorCallback(error));
-            }
->>>>>>> 92298631
         };
 
         ipcRenderer.on(SCREEN_SHARE_EVENTS_CHANNEL, this._onScreenSharingEvent);
