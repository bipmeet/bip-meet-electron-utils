--- conflicted
+++ resolved
@@ -59,13 +59,10 @@
     /**
      * Make sure that even after reload/redirect the screensharing will be available
      */
-<<<<<<< HEAD
-    _onIframeApiLoad() {
+    async _onIframeApiLoad() {
         const self = this;
-=======
-    async _onIframeApiLoad() {
+
         // TODO: delete this after 2 releases
->>>>>>> 8b9ccfb4
         this._iframe.contentWindow.JitsiMeetElectron = {
             /**
              * Get sources available for screensharing. The callback is invoked
