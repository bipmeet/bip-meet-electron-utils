/* global __dirname */
const { exec } = require('child_process');
const electron = require('electron');
const os = require('os');

const { SCREEN_SHARE_EVENTS_CHANNEL, SCREEN_SHARE_EVENTS, SCREEN_SHARE_GET_SOURCES, TRACKER_SIZE } = require('./constants');
const { isMac } = require('./utils');
const { windowsEnableScreenProtection } = require('../helpers/functions');

/**
 * Main process component that sets up electron specific screen sharing functionality, like screen sharing
 * tracker and window selection.
 * The class will process events from {@link ScreenShareRenderHook} initialized in the renderer, and the
 * always on top screen sharing tracker window.
 */
class ScreenShareMainHook {
    /**
     * Create ScreenShareMainHook linked to jitsiMeetWindow.
     *
     * @param {BrowserWindow} jitsiMeetWindow - BrowserWindow where jitsi-meet api is loaded.
     * @param {string} identity - Name of the application doing screen sharing, will be displayed in the
     * screen sharing tracker window text i.e. {identity} is sharing your screen.
     */
     constructor(jitsiMeetWindow, identity, osxBundleId, participantListToggler, updateHostHandler, updateCurrentLang, openWhiteBoardTracker, handleHostAction, getTenantFromStore, getApplicationVersion) {
        this._jitsiMeetWindow = jitsiMeetWindow;
        this._identity = identity;
        this._onScreenSharingEvent = this._onScreenSharingEvent.bind(this);

        if (osxBundleId && isMac()) {
            this._verifyScreenCapturePermissions(osxBundleId);
        }

        // Listen for events coming in from the main render window and the screen share tracker window.
        electron.ipcMain.on(SCREEN_SHARE_EVENTS_CHANNEL, this._onScreenSharingEvent);
        electron.ipcMain.handle(SCREEN_SHARE_GET_SOURCES, this._onGetSourcesInvoke);

        electron.ipcMain.on('PARTICIPANT_WINDOW_OPEN', () => {
            participantListToggler(false);
        });
        
        electron.ipcMain.on('PARTICIPANT_WINDOW_CLOSE', () => {
            participantListToggler(true);
        });
        
        electron.ipcMain.on('PARTICIPANT_WINDOW_UPDATE_HOST', (event, params) => {
            //it should get 2 params, the only thing we can pass 2 params on electron ipcMain events; send to params as array
            if(typeof params !== 'object'){
                return;
            }
            const host = params[0];
            const hostAction = params[1];
            updateHostHandler(host, hostAction);
        });
        
        electron.ipcMain.on('UPDATE_CURRENT_LANG', (event, lang) => {
            updateCurrentLang(lang);
        });
        
        electron.ipcMain.on('TOGGLE_WHITE_BOARD_SCREEN', (event, url) => {
            openWhiteBoardTracker(url);
        });

        electron.ipcMain.on('HANDLE_HOST_ACTION', (event, hostAction) => {
            handleHostAction(hostAction);
        });
        
        electron.ipcMain.on('GET_TENANT_FROM_STORE', (event, tenantURL) => {
            event.returnValue = getTenantFromStore(tenantURL);
        });

        electron.ipcMain.on('GET_APP_VERSION', (event, version) => {
            event.returnValue = getApplicationVersion(version);
        });

        // Clean up ipcMain handlers to avoid leaks.
        this._jitsiMeetWindow.on('closed', () => {
            electron.ipcMain.removeListener(SCREEN_SHARE_EVENTS_CHANNEL, this._onScreenSharingEvent);
<<<<<<< HEAD
            participantListToggler && electron.ipcMain.removeListener('PARTICIPANT_WINDOW_OPEN', participantListToggler);
            participantListToggler && electron.ipcMain.removeListener('PARTICIPANT_WINDOW_CLOSE', participantListToggler);
            updateHostHandler && electron.ipcMain.removeListener('PARTICIPANT_WINDOW_UPDATE_HOST', updateHostHandler);
            updateCurrentLang && electron.ipcMain.removeListener('UPDATE_CURRENT_LANG', updateCurrentLang);
            openWhiteBoardTracker && electron.ipcMain.removeListener('TOGGLE_WHITE_BOARD_SCREEN', openWhiteBoardTracker);
            handleHostAction && electron.ipcMain.removeListener('HANDLE_HOST_ACTION', handleHostAction);
            getTenantFromStore && electron.ipcMain.removeListener('GET_TENANT_FROM_STORE', getTenantFromStore);
            getApplicationVersion && electron.ipcMain.removeListener('GET_APP_VERSION', getApplicationVersion);
=======
            electron.ipcMain.removeHandler(SCREEN_SHARE_GET_SOURCES);
>>>>>>> 4987d542
        });
    }

    /**
     * Returns the desktopCapturer sources according to
     * https://www.electronjs.org/docs/latest/breaking-changes#removed-desktopcapturergetsources-in-the-renderer
     *
     * @param {Object} _event - Electron event data, unused
     * @param {Object} opts - parameters for desktopCapturer.getSources()
     * @returns {Promise<DesktopCapturerSource[]>} The return value of desktopCapturer.getSources()
     */
    _onGetSourcesInvoke(_event, opts) {
        return electron.desktopCapturer.getSources(opts);
    }

    /**
     * Listen for events coming on the screen sharing event channel.
     *
     * @param {Object} event - Electron event data.
     * @param {Object} data - Channel specific data.
     */
    _onScreenSharingEvent(event, { data }) {
        switch (data.name) {
            case SCREEN_SHARE_EVENTS.OPEN_TRACKER:
                // this._createScreenShareTracker();
                break;
            case SCREEN_SHARE_EVENTS.CLOSE_TRACKER:
                if (this._screenShareTracker) {
                    this._screenShareTracker.close();
                    this._screenShareTracker = undefined;
                }
                break;
            case SCREEN_SHARE_EVENTS.HIDE_TRACKER:
                if (this._screenShareTracker) {
                    this._screenShareTracker.minimize();
                }
                break;
            case SCREEN_SHARE_EVENTS.STOP_SCREEN_SHARE:
                this._jitsiMeetWindow.webContents.send(SCREEN_SHARE_EVENTS_CHANNEL, { data });
                break;
            default:
                console.warn(`Unhandled ${SCREEN_SHARE_EVENTS_CHANNEL}: ${data}`);
        }
    }

    /**
     * Opens an always on top window, in the bottom center of the screen, that lets a user know
     * a content sharing session is currently active.
     *
     * @return {void}
     */
    _createScreenShareTracker() {
        if (this._screenShareTracker) {
            return;
        }

        // Display always on top screen sharing tracker window in the center bottom of the screen.
        let display = electron.screen.getPrimaryDisplay();
        this._screenShareTracker = new electron.BrowserWindow({
            height: TRACKER_SIZE.height,
            width: TRACKER_SIZE.width,
            x: (display.workArea.width - TRACKER_SIZE.width) / 2,
            y: display.workArea.height - TRACKER_SIZE.height - 5,
            transparent: true,
            minimizable: true,
            maximizable: false,
            resizable: false,
            alwaysOnTop: true,
            fullscreen: false,
            fullscreenable: false,
            skipTaskbar: false,
            frame: false,
            show: false,
            webPreferences: {
                // TODO: these 3 should be removed.
                contextIsolation: false,
                enableRemoteModule: true,
                nodeIntegration: true
            }
        });

        // for Windows OS, only enable protection for builds higher or equal to Windows 10 Version 2004
        // which have the flag WDA_EXCLUDEFROMCAPTURE(which makes the window completely invisible on capture)
        // For older Windows versions, we leave the window completely visible, including content, on capture,
        // otherwise we'll have a black content window on share.
        if (os.platform() !== 'win32' || windowsEnableScreenProtection(os.release())) {
            // Avoid this window from being captured.
            this._screenShareTracker.setContentProtection(true);
        }

        this._screenShareTracker.on('closed', () => {
            this._screenShareTracker = undefined;
        });

        // Prevent newly created window to take focus from main application.
        this._screenShareTracker.once('ready-to-show', () => {
            if (this._screenShareTracker && !this._screenShareTracker.isDestroyed()) {
                this._screenShareTracker.showInactive();
            }
        });

        this._screenShareTracker
            .loadURL(`file://${__dirname}/screenSharingTracker.html?sharingIdentity=${this._identity}`);
    }

    /**
     * Verifies whether app has already asked for capture permissions.
     * If it did but the user denied, resets permissions for the app
     *
     * @param {string} bundleId- OSX Application BundleId
     */
    _verifyScreenCapturePermissions(bundleId) {
        const hasPermission = electron.systemPreferences.getMediaAccessStatus('screen') === 'granted';
        if (!hasPermission) {
            exec('tccutil reset ScreenCapture ' + bundleId);
        }
    }
}

/**
 * Initializes the screen sharing electron specific functionality in the main electron process.
 *
 * @param {BrowserWindow} jitsiMeetWindow - the BrowserWindow object which displays Jitsi Meet
 * @param {string} identity - Name of the application doing screen sharing, will be displayed in the
 * screen sharing tracker window text i.e. {identity} is sharing your screen.
 * @param {string} bundleId- OSX Application BundleId
 */
module.exports = function setupScreenSharingMain(jitsiMeetWindow, identity, osxBundleId, participantListToggler, updateHostHandler, updateCurrentLang, openWhiteBoardTracker, handleHostAction, getTenantFromStore, getApplicationVersion) {
    return new ScreenShareMainHook(jitsiMeetWindow, identity, osxBundleId, participantListToggler, updateHostHandler, updateCurrentLang, openWhiteBoardTracker, handleHostAction, getTenantFromStore, getApplicationVersion);
};<|MERGE_RESOLUTION|>--- conflicted
+++ resolved
@@ -75,7 +75,6 @@
         // Clean up ipcMain handlers to avoid leaks.
         this._jitsiMeetWindow.on('closed', () => {
             electron.ipcMain.removeListener(SCREEN_SHARE_EVENTS_CHANNEL, this._onScreenSharingEvent);
-<<<<<<< HEAD
             participantListToggler && electron.ipcMain.removeListener('PARTICIPANT_WINDOW_OPEN', participantListToggler);
             participantListToggler && electron.ipcMain.removeListener('PARTICIPANT_WINDOW_CLOSE', participantListToggler);
             updateHostHandler && electron.ipcMain.removeListener('PARTICIPANT_WINDOW_UPDATE_HOST', updateHostHandler);
@@ -84,9 +83,7 @@
             handleHostAction && electron.ipcMain.removeListener('HANDLE_HOST_ACTION', handleHostAction);
             getTenantFromStore && electron.ipcMain.removeListener('GET_TENANT_FROM_STORE', getTenantFromStore);
             getApplicationVersion && electron.ipcMain.removeListener('GET_APP_VERSION', getApplicationVersion);
-=======
             electron.ipcMain.removeHandler(SCREEN_SHARE_GET_SOURCES);
->>>>>>> 4987d542
         });
     }
 
